import { findUpSync } from "find-up";
import { logger } from "../logger";
<<<<<<< HEAD
import { parseTOML, parseJSON, readFileSync } from "../parse";
=======
import { parseTOML, readFileSync } from "../parse";
import { removeD1BetaPrefix } from "../worker";
>>>>>>> 5043b0bd
import { normalizeAndValidateConfig } from "./validation";
import type { CfWorkerInit } from "../worker";
import type { Config, RawConfig } from "./config";
import type { CamelCaseKey } from "yargs";

export type {
	Config,
	RawConfig,
	ConfigFields,
	DevConfig,
	RawDevConfig,
} from "./config";
export type {
	Environment,
	RawEnvironment,
	ConfigModuleRuleType,
} from "./environment";

/**
 * Get the Wrangler configuration; read it from the give `configPath` if available.
 */
export function readConfig(
	configPath: string | undefined,
	args: Record<string, unknown>
): Config {
	let rawConfig: RawConfig = {};
	if (!configPath) {
		configPath = args?.json ? findWranglerJSON() : findWranglerToml();
	}

	// Load the configuration from disk if available
	if (configPath) {
		rawConfig = args?.json
			? parseJSON(readFileSync(configPath), configPath)
			: parseTOML(readFileSync(configPath), configPath);
	}
	if (args?.json) {
		logger.warn(`Using experimental JSON configuration (${configPath})`);
		logger.debug("JSON CONFIG", JSON.stringify(rawConfig, null, "  "));
	}
	// Process the top-level configuration.
	const { config, diagnostics } = normalizeAndValidateConfig(
		rawConfig,
		configPath,
		args
	);

	if (diagnostics.hasWarnings()) {
		logger.warn(diagnostics.renderWarnings());
	}
	if (diagnostics.hasErrors()) {
		throw new Error(diagnostics.renderErrors());
	}

	return config;
}

/**
 * Find the wrangler.toml file by searching up the file-system
 * from the current working directory.
 */
export function findWranglerToml(
	referencePath: string = process.cwd(),
	useJsonConfig?: boolean
): string | undefined {
	const configPath = findUpSync(
		useJsonConfig ? "wrangler.json" : "wrangler.toml",
		{ cwd: referencePath }
	);
	return configPath;
}

/**
 * Find the wrangler.json file by searching up the file-system
 * from the current working directory.
 */
export function findWranglerJSON(
	referencePath: string = process.cwd()
): string | undefined {
	const configPath = findUpSync("wrangler.json", { cwd: referencePath });
	return configPath;
}

/**
 * Print all the bindings a worker using a given config would have access to
 */
export function printBindings(bindings: CfWorkerInit["bindings"]) {
	const truncate = (item: string | Record<string, unknown>) => {
		const s = typeof item === "string" ? item : JSON.stringify(item);
		const maxLength = 40;
		if (s.length < maxLength) {
			return s;
		}

		return `${s.substring(0, maxLength - 3)}...`;
	};

	const output: { type: string; entries: { key: string; value: string }[] }[] =
		[];

	const {
		data_blobs,
		durable_objects,
		kv_namespaces,
		d1_databases,
		r2_buckets,
		logfwdr,
		services,
		text_blobs,
		unsafe,
		vars,
		wasm_modules,
		dispatch_namespaces,
	} = bindings;

	if (data_blobs !== undefined && Object.keys(data_blobs).length > 0) {
		output.push({
			type: "Data Blobs",
			entries: Object.entries(data_blobs).map(([key, value]) => ({
				key,
				value: truncate(value),
			})),
		});
	}

	if (durable_objects !== undefined && durable_objects.bindings.length > 0) {
		output.push({
			type: "Durable Objects",
			entries: durable_objects.bindings.map(
				({ name, class_name, script_name, environment }) => {
					let value = class_name;
					if (script_name) {
						value += ` (defined in ${script_name})`;
					}
					if (environment) {
						value += ` - ${environment}`;
					}

					return {
						key: name,
						value,
					};
				}
			),
		});
	}

	if (kv_namespaces !== undefined && kv_namespaces.length > 0) {
		output.push({
			type: "KV Namespaces",
			entries: kv_namespaces.map(({ binding, id }) => {
				return {
					key: binding,
					value: id,
				};
			}),
		});
	}

	if (d1_databases !== undefined && d1_databases.length > 0) {
		output.push({
			type: "D1 Databases",
			entries: d1_databases.map(({ binding, database_name, database_id }) => {
				return {
					key: removeD1BetaPrefix(binding),
					value: database_name
						? `${database_name} (${database_id})`
						: database_id,
				};
			}),
		});
	}

	if (r2_buckets !== undefined && r2_buckets.length > 0) {
		output.push({
			type: "R2 Buckets",
			entries: r2_buckets.map(({ binding, bucket_name }) => {
				return {
					key: binding,
					value: bucket_name,
				};
			}),
		});
	}

	if (logfwdr !== undefined && logfwdr.bindings.length > 0) {
		output.push({
			type: "logfwdr",
			entries: logfwdr.bindings.map((binding) => {
				return {
					key: binding.name,
					value: binding.destination,
				};
			}),
		});
	}

	if (services !== undefined && services.length > 0) {
		output.push({
			type: "Services",
			entries: services.map(({ binding, service, environment }) => {
				let value = service;
				if (environment) {
					value += ` - ${environment}`;
				}

				return {
					key: binding,
					value,
				};
			}),
		});
	}

	if (text_blobs !== undefined && Object.keys(text_blobs).length > 0) {
		output.push({
			type: "Text Blobs",
			entries: Object.entries(text_blobs).map(([key, value]) => ({
				key,
				value: truncate(value),
			})),
		});
	}

	if (unsafe !== undefined && unsafe.length > 0) {
		output.push({
			type: "Unsafe",
			entries: unsafe.map(({ name, type }) => ({
				key: type,
				value: name,
			})),
		});
	}

	if (vars !== undefined && Object.keys(vars).length > 0) {
		output.push({
			type: "Vars",
			entries: Object.entries(vars).map(([key, value]) => ({
				key,
				value: `"${truncate(`${value}`)}"`,
			})),
		});
	}

	if (wasm_modules !== undefined && Object.keys(wasm_modules).length > 0) {
		output.push({
			type: "Wasm Modules",
			entries: Object.entries(wasm_modules).map(([key, value]) => ({
				key,
				value: truncate(value),
			})),
		});
	}

	if (dispatch_namespaces !== undefined && dispatch_namespaces.length > 0) {
		output.push({
			type: "dispatch namespaces",
			entries: dispatch_namespaces.map(({ binding, namespace }) => {
				return {
					key: binding,
					value: namespace,
				};
			}),
		});
	}

	if (output.length === 0) {
		return;
	}

	const message = [
		`Your worker has access to the following bindings:`,
		...output
			.map((bindingGroup) => {
				return [
					`- ${bindingGroup.type}:`,
					bindingGroup.entries.map(({ key, value }) => `  - ${key}: ${value}`),
				];
			})
			.flat(2),
	].join("\n");

	logger.log(message);
}

type CamelCase<T> = {
	[key in keyof T as key | CamelCaseKey<key>]: T[key];
};

export function withConfig<T extends { config?: string }>(
	handler: (
		t: Omit<CamelCase<T>, "config"> & { config: Config }
	) => Promise<void>
) {
	return (t: CamelCase<T>) => {
		const { config: configPath, ...rest } = t;
		return handler({ ...rest, config: readConfig(configPath, rest) });
	};
}<|MERGE_RESOLUTION|>--- conflicted
+++ resolved
@@ -1,11 +1,7 @@
 import { findUpSync } from "find-up";
 import { logger } from "../logger";
-<<<<<<< HEAD
+import { removeD1BetaPrefix } from "../worker";
 import { parseTOML, parseJSON, readFileSync } from "../parse";
-=======
-import { parseTOML, readFileSync } from "../parse";
-import { removeD1BetaPrefix } from "../worker";
->>>>>>> 5043b0bd
 import { normalizeAndValidateConfig } from "./validation";
 import type { CfWorkerInit } from "../worker";
 import type { Config, RawConfig } from "./config";
